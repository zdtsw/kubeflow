name: Build & Publish Tensorboard Controller Docker image
on:
  push:
    branches:
      - master
      - v*-branch
    paths:
      - components/tensorboard-controller/**
      - releasing/version/VERSION
<<<<<<< HEAD
  pull_request:
    branches:
      - master
      - v*-branch
    paths:
      - components/tensorboard-controller/**
=======

env:
  DOCKER_USER: kubeflownotebookswg
  IMG: kubeflownotebookswg/tensorboard-controller
  ARCH: linux/ppc64le,linux/amd64
>>>>>>> 989c0afb

jobs:
  push_to_registry:
    name: Build & Push Docker image to Docker Hub
    runs-on: ubuntu-latest
    steps:
    - name: Checkout
      uses: actions/checkout@v3

    - uses: dorny/paths-filter@v2
      id: filter
      with:
        filters: |
          version:
            - 'releasing/version/VERSION'

    - name: Login to DockerHub
      uses: docker/login-action@v2
      with:
        username: ${{ env.DOCKER_USER }}
        password: ${{ secrets.KUBEFLOWNOTEBOOKSWG_DOCKER_TOKEN }}

    - name: Setup QEMU
      uses: docker/setup-qemu-action@v2

    - name: Setup Docker Buildx
      uses: docker/setup-buildx-action@v2

    - name: Build and push multi-arch docker image
      run: |
        cd components/tensorboard-controller
        make docker-build-push-multi-arch

    - name: Build and push latest multi-arch docker image
      if: github.ref == 'refs/heads/master'
      run: |
        export TAG=latest
        cd components/tensorboard-controller
        make docker-build-push-multi-arch

    - name: Build and push multi-arch docker image on Version change
      id: version
      if: steps.filter.outputs.version == 'true'
      run: |
        export TAG=$(cat releasing/version/VERSION)
        cd components/tensorboard-controller
<<<<<<< HEAD
        export IMG=kubeflownotebookswg/tensorboard-controller
        make docker-push

    - name: Run Tensorboard Controller push on Version change
      id: version
      if: github.event_name == 'push' && steps.filter.outputs.version == 'true'
      run: |
        export TAG=$(cat releasing/version/VERSION)
        cd components/tensorboard-controller
        export IMG=kubeflownotebookswg/tensorboard-controller
        make docker-build
        make docker-push
=======
        make docker-build-push-multi-arch
>>>>>>> 989c0afb
<|MERGE_RESOLUTION|>--- conflicted
+++ resolved
@@ -7,20 +7,11 @@
     paths:
       - components/tensorboard-controller/**
       - releasing/version/VERSION
-<<<<<<< HEAD
-  pull_request:
-    branches:
-      - master
-      - v*-branch
-    paths:
-      - components/tensorboard-controller/**
-=======
 
 env:
   DOCKER_USER: kubeflownotebookswg
   IMG: kubeflownotebookswg/tensorboard-controller
   ARCH: linux/ppc64le,linux/amd64
->>>>>>> 989c0afb
 
 jobs:
   push_to_registry:
@@ -67,19 +58,4 @@
       run: |
         export TAG=$(cat releasing/version/VERSION)
         cd components/tensorboard-controller
-<<<<<<< HEAD
-        export IMG=kubeflownotebookswg/tensorboard-controller
-        make docker-push
-
-    - name: Run Tensorboard Controller push on Version change
-      id: version
-      if: github.event_name == 'push' && steps.filter.outputs.version == 'true'
-      run: |
-        export TAG=$(cat releasing/version/VERSION)
-        cd components/tensorboard-controller
-        export IMG=kubeflownotebookswg/tensorboard-controller
-        make docker-build
-        make docker-push
-=======
-        make docker-build-push-multi-arch
->>>>>>> 989c0afb
+        make docker-build-push-multi-arch